# -*- coding: utf-8 -*-
# -----------------------------------------------------------------------------
# Copyright (c) Vispy Development Team. All Rights Reserved.
# Distributed under the (new) BSD License. See LICENSE.txt for more info.
# -----------------------------------------------------------------------------

"""A MeshVisual Visual that uses the new shader Function."""

from __future__ import division

import numpy as np

from .visual import Visual
from .shaders import Function, FunctionChain
from ..gloo import VertexBuffer
from ..geometry import MeshData
from ..color import Color, get_colormap
<<<<<<< HEAD
from ..ext.six import string_types
from ..util.event import Event
=======
>>>>>>> 0e98d0f6


vertex_template = """
varying vec4 v_base_color;

void main() {
    v_base_color = $color_transform($base_color);
    gl_Position = $transform($to_vec4($position));
}
"""

fragment_template = """
varying vec4 v_base_color;
void main() {
    gl_FragColor = v_base_color;
}
"""


# Functions that can be used as is (don't have template variables)
# Consider these stored in a central location in vispy ...

vec3to4 = Function("""
vec4 vec3to4(vec3 xyz) {
    return vec4(xyz, 1.0);
}
""")

vec2to4 = Function("""
vec4 vec2to4(vec2 xyz) {
    return vec4(xyz, 0.0, 1.0);
}
""")


_null_color_transform = 'vec4 pass(vec4 color) { return color; }'
_clim = 'float cmap(float val) { return (val - $cmin) / ($cmax - $cmin); }'


# Eventually this could be de-duplicated with visuals/image.py, which does
# something similar (but takes a ``color`` instead of ``float``)
def _build_color_transform(data, cmap, clim=(0., 1.)):
    if data.ndim == 2 and data.shape[1] == 1:
        fun = Function(_clim)
        fun['cmin'] = clim[0]
        fun['cmax'] = clim[1]
        fun = FunctionChain(None, [fun, Function(cmap.glsl_map)])
    else:
        fun = Function(_null_color_transform)
    return fun


class MeshVisual(Visual):
    """Mesh visual

    Parameters
    ----------
    vertices : array-like | None
        The vertices.
    faces : array-like | None
        The faces.
    vertex_colors : array-like | None
        Colors to use for each vertex.
    face_colors : array-like | None
        Colors to use for each face.
    color : instance of Color
        The color to use.
    vertex_values : array-like | None
        The values to use for each vertex (for colormapping).
    meshdata : instance of MeshData | None
        The meshdata.
    shading : str | None
        Shading to use. This uses the
        :class:`ShadingFilter <vispy.visuals.filters.mesh.ShadingFilter>`
        filter introduced in VisPy 0.7. This class provides additional
        features that are available when the filter is attached manually.
        See 'examples/basics/scene/mesh_shading.py' for an example.
    mode : str
        The drawing mode.
    **kwargs : dict
        Keyword arguments to pass to `Visual`.

    Notes
    -----
    Additional functionality is available through filters. Mesh-specific
    filters can be found in the :mod:`vispy.visuals.filters.mesh` module.

    This class emits a `data_updated` event when the mesh data is updated. This
    is used for example by filters for synchronization.

    """

    def __init__(self, vertices=None, faces=None, vertex_colors=None,
                 face_colors=None, color=(0.5, 0.5, 1, 1), vertex_values=None,
                 meshdata=None, shading=None, mode='triangles', **kwargs):
        Visual.__init__(self, vcode=vertex_template, fcode=fragment_template,
                        **kwargs)
        self.set_gl_state('translucent', depth_test=True, cull_face=False)

        self.events.add(data_updated=Event)

        # Define buffers
        self._vertices = VertexBuffer(np.zeros((0, 3), dtype=np.float32))
        self._cmap = get_colormap('cubehelix')
        self._clim = 'auto'

        # Uniform color
        self._color = Color(color)

        # add filters for various modifiers
        self.shading_filter = None
        self.shading = shading

        # Init
        self._bounds = None
        # Note we do not call subclass set_data -- often the signatures
        # do no match.
        MeshVisual.set_data(
            self, vertices=vertices, faces=faces, vertex_colors=vertex_colors,
            face_colors=face_colors, vertex_values=vertex_values,
            meshdata=meshdata, color=color)

        # primitive mode
        self._draw_mode = mode

        self.freeze()

    @property
    def shading(self):
        """The shading method."""
        return self._shading

    @shading.setter
    def shading(self, shading):
        assert shading in (None, 'flat', 'smooth')
        self._shading = shading
        if shading is None and self.shading_filter is None:
            # Delay creation of filter until necessary.
            return
        if self.shading_filter is None:
            from vispy.visuals.filters import ShadingFilter
            self.shading_filter = ShadingFilter(shading=shading)
        else:
            self.shading_filter.shading = shading
        self.attach(self.shading_filter)

    def set_data(self, vertices=None, faces=None, vertex_colors=None,
                 face_colors=None, color=None, vertex_values=None,
                 meshdata=None):
        """Set the mesh data

        Parameters
        ----------
        vertices : array-like | None
            The vertices.
        faces : array-like | None
            The faces.
        vertex_colors : array-like | None
            Colors to use for each vertex.
        face_colors : array-like | None
            Colors to use for each face.
        color : instance of Color
            The color to use.
        vertex_values : array-like | None
            Values for each vertex.
        meshdata : instance of MeshData | None
            The meshdata.
        """
        if meshdata is not None:
            self._meshdata = meshdata
        else:
            self._meshdata = MeshData(vertices=vertices, faces=faces,
                                      vertex_colors=vertex_colors,
                                      face_colors=face_colors,
                                      vertex_values=vertex_values)
        self._bounds = self._meshdata.get_bounds()
        if color is not None:
            self._color = Color(color)
        self.mesh_data_changed()

    @property
    def clim(self):
        return (self._clim if isinstance(self._clim, str) else
                tuple(self._clim))

    @clim.setter
    def clim(self, clim):
        if isinstance(clim, str):
            if clim != 'auto':
                raise ValueError('clim must be "auto" if a string')
        else:
            clim = np.array(clim, float)
            if clim.shape != (2,):
                raise ValueError('clim must have two elements')
        self._clim = clim
        self.mesh_data_changed()

    @property
    def _clim_values(self):
        if isinstance(self._clim, str):  # == 'auto'
            if self._meshdata.has_vertex_value():
                clim = self._meshdata.get_vertex_values()
                clim = (np.min(clim), np.max(clim))
            else:
                clim = (0, 1)
        else:
            clim = self._clim
        return clim

    @property
    def cmap(self):
        return self._cmap

    @cmap.setter
    def cmap(self, cmap):
        self._cmap = get_colormap(cmap)
        self.mesh_data_changed()

    @property
    def mode(self):
        """The triangle mode used to draw this mesh.

        Options are:

            * 'triangles': Draw one triangle for every three vertices
              (eg, [1,2,3], [4,5,6], [7,8,9)
            * 'triangle_strip': Draw one strip for every vertex excluding the
              first two (eg, [1,2,3], [2,3,4], [3,4,5])
            * 'triangle_fan': Draw each triangle from the first vertex and the
              last two vertices (eg, [1,2,3], [1,3,4], [1,4,5])
        """
        return self._draw_mode

    @mode.setter
    def mode(self, m):
        modes = ['triangles', 'triangle_strip', 'triangle_fan']
        if m not in modes:
            raise ValueError("Mesh mode must be one of %s" % ', '.join(modes))
        self._draw_mode = m

    @property
    def mesh_data(self):
        """The mesh data"""
        return self._meshdata

    @property
    def color(self):
        """The uniform color for this mesh"""
        return self._color

    @color.setter
    def color(self, c):
        """Set the uniform color of the mesh

        This value is only used if per-vertex or per-face colors are not
        specified.

        Parameters
        ----------
        c : instance of Color
            The color to use.
        """
        if c is not None:
            self._color = Color(c)
        self.mesh_data_changed()

    def mesh_data_changed(self):
        self._data_changed = True
        self.update()

    def _update_data(self):
        md = self.mesh_data

        v = md.get_vertices(indexed='faces')
        if v is None:
            return False
        if v.shape[-1] == 2:
            v = np.concatenate((v, np.zeros((v.shape[:-1] + (1,)))), -1)
        self._vertices.set_data(v, convert=True)
        if md.has_vertex_color():
            colors = md.get_vertex_colors(indexed='faces')
            colors = colors.astype(np.float32)
        elif md.has_face_color():
            colors = md.get_face_colors(indexed='faces')
            colors = colors.astype(np.float32)
        elif md.has_vertex_value():
            colors = md.get_vertex_values(indexed='faces')
            colors = colors.ravel()[:, np.newaxis]
            colors = colors.astype(np.float32)
        else:
            colors = self._color.rgba

        self.shared_program.vert['position'] = self._vertices

        self.shared_program['texture2D_LUT'] = self._cmap.texture_lut() \
            if (hasattr(self._cmap, 'texture_lut')) else None

        # Position input handling
        if v.shape[-1] == 2:
            self.shared_program.vert['to_vec4'] = vec2to4
        elif v.shape[-1] == 3:
            self.shared_program.vert['to_vec4'] = vec3to4
        else:
            raise TypeError("Vertex data must have shape (...,2) or (...,3).")

        # Set the base color.
        #
        # The base color is mixed further by the material filters for texture
        # or shading effects.
        self.shared_program.vert['color_transform'] = \
            _build_color_transform(colors, self._cmap, self._clim_values)
        if colors.ndim == 1:
            self.shared_program.vert['base_color'] = colors
        else:
            self.shared_program.vert['base_color'] = VertexBuffer(colors)

        self._data_changed = False

<<<<<<< HEAD
        self.events.data_updated()
=======
    @property
    def shininess(self):
        """The shininess"""
        return self._shininess

    @shininess.setter
    def shininess(self, shine):
        """Set the shininess

        Parameters
        ----------
        shine : float
            The shininess to use.
        """
        self._shininess = float(shine)
        self.mesh_data_changed()

    @property
    def ambient_light_color(self):
        """The ambient light color"""
        return self._ambient_light_color

    @ambient_light_color.setter
    def ambient_light_color(self, ambient):
        """Set the ambient light

        Parameters
        ----------
        color : instance of Color
            The color to use.
        """
        self._ambient_light_color = Color(ambient)
        self.mesh_data_changed()

    @property
    def light_dir(self):
        """The light direction"""
        return self._light_dir

    @light_dir.setter
    def light_dir(self, direction):
        """Set the light direction

        Parameters
        ----------
        direction : ndarray, shape (3,)
            The light direction.
        """
        direction = np.array(direction, float).ravel()
        if direction.size != 3 or not np.isfinite(direction).all():
            raise ValueError('Invalid direction %s' % direction)
        self._light_dir = tuple(direction)
        self.mesh_data_changed()

    @property
    def shading(self):
        """The shading method used."""
        return self._shading

    @shading.setter
    def shading(self, value):
        assert value in (None, 'flat', 'smooth')
        self._shading = value
>>>>>>> 0e98d0f6

    def _prepare_draw(self, view):
        if self._data_changed:
            if self._update_data() is False:
                return False
            self._data_changed = False

    def draw(self, *args, **kwds):
        Visual.draw(self, *args, **kwds)

    @staticmethod
    def _prepare_transforms(view):
        tr = view.transforms.get_transform()
        view.view_program.vert['transform'] = tr

    def _compute_bounds(self, axis, view):
        if self._bounds is None:
            return None
        if axis >= len(self._bounds):
            return (0, 0)
        else:
            return self._bounds[axis]<|MERGE_RESOLUTION|>--- conflicted
+++ resolved
@@ -15,11 +15,7 @@
 from ..gloo import VertexBuffer
 from ..geometry import MeshData
 from ..color import Color, get_colormap
-<<<<<<< HEAD
-from ..ext.six import string_types
 from ..util.event import Event
-=======
->>>>>>> 0e98d0f6
 
 
 vertex_template = """
@@ -338,73 +334,7 @@
 
         self._data_changed = False
 
-<<<<<<< HEAD
         self.events.data_updated()
-=======
-    @property
-    def shininess(self):
-        """The shininess"""
-        return self._shininess
-
-    @shininess.setter
-    def shininess(self, shine):
-        """Set the shininess
-
-        Parameters
-        ----------
-        shine : float
-            The shininess to use.
-        """
-        self._shininess = float(shine)
-        self.mesh_data_changed()
-
-    @property
-    def ambient_light_color(self):
-        """The ambient light color"""
-        return self._ambient_light_color
-
-    @ambient_light_color.setter
-    def ambient_light_color(self, ambient):
-        """Set the ambient light
-
-        Parameters
-        ----------
-        color : instance of Color
-            The color to use.
-        """
-        self._ambient_light_color = Color(ambient)
-        self.mesh_data_changed()
-
-    @property
-    def light_dir(self):
-        """The light direction"""
-        return self._light_dir
-
-    @light_dir.setter
-    def light_dir(self, direction):
-        """Set the light direction
-
-        Parameters
-        ----------
-        direction : ndarray, shape (3,)
-            The light direction.
-        """
-        direction = np.array(direction, float).ravel()
-        if direction.size != 3 or not np.isfinite(direction).all():
-            raise ValueError('Invalid direction %s' % direction)
-        self._light_dir = tuple(direction)
-        self.mesh_data_changed()
-
-    @property
-    def shading(self):
-        """The shading method used."""
-        return self._shading
-
-    @shading.setter
-    def shading(self, value):
-        assert value in (None, 'flat', 'smooth')
-        self._shading = value
->>>>>>> 0e98d0f6
 
     def _prepare_draw(self, view):
         if self._data_changed:
