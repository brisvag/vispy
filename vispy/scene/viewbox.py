# -*- coding: utf-8 -*-
# Copyright (c) 2014, Vispy Development Team.
# Distributed under the (new) BSD License. See LICENSE.txt for more info.

from __future__ import division

import numpy as np
import sys

from .entity import Entity
from .transforms import STTransform, NullTransform, PerspectiveTransform
from ..util.event import Event
from ..util.geometry import Rect
from ..util._logging import logger

from .visuals import Visual


class Widget(Visual):
    """ A widget takes up a rectangular space, intended for use in
    a 2D pixel coordinate frame.

    The widget is positioned using the transform attribute (as any
    entity), and its extend (size) is kept as a separate property.

    This is a simple preliminary version!
    """

    def __init__(self, *args, **kwargs):
        #Entity.__init__(self, *args, **kwargs)
        Visual.__init__(self, *args, **kwargs)
        self.events.add(rect_change=Event)
        self._size = 16, 16
        self.transform = STTransform()
        # todo: TTransform (translate only for widgets)

    @property
    def pos(self):
        return tuple(self.transform.translate[:2])

    @pos.setter
    def pos(self, p):
        assert isinstance(p, tuple)
        assert len(p) == 2
        self.transform.translate = p[0], p[1], 0, 0
        self.events.rect_change()

    @property
    def size(self):
        # Note that we cannot let the size be reflected in the transform.
        # Consider a widget of 40x40 in a pixel grid, a child widget therin
        # with size 20x20 would get a scale of 800x800!
        return self._size

    @size.setter
    def size(self, s):
        assert isinstance(s, tuple)
        assert len(s) == 2
        self._size = s
        self.events.rect_change()

    @property
    def rect(self):
        return Rect((0,0), self.size)

class SubScene(Entity):
    """ A subscene with entities.

    A subscene can be a child of a Canvas or a ViewBox. It is a
    placeholder for the transform to make the sub scene appear as
    intended. It's transform cannot be mannually set, but its set
    automatically and is based on three components:

      * Viewbox transform: a scale and translation to make the subscene
        be displayed in the boundaries of the viewbox.
      * Projection transform: the camera projection, e.g. perspective
      * position transform: the inverse of the transform from this
        subscene to the camera. This takes care of position and
        orientation of the view.

    TODO: should camera, lights, etc. be properties of the subscene or the
    viewbox? I think of the scene. In that way canvas.scene can simply
    be a subscene.
    """

    def __init__(self, parent=None):
        Entity.__init__(self, parent)

        # Each scene has a camera. Default is NDCCamera (i.e. null camera)
        self._camera = None
        self.camera = NDCCamera(self)

        self.viewbox_transform = NullTransform()

        # Initialize systems
        self._systems = {}
        self._systems['draw'] = DrawingSystem()
<<<<<<< HEAD
        self._systems['mouse'] = MouseInputSystem()
    
=======

>>>>>>> 605dc01f
    @property
    def camera(self):
        """ The camera associated with this viewbox. Can be None if there
        are no cameras in the scene.
        """
        return self._camera

    @camera.setter
    def camera(self, cam):
        # convenience: set parent if it's an orphan
        if not cam.parents:
            cam.parents = self
        # Test that self is a parent of the camera
        object = cam
        while object is not None:
            # todo: ignoring multi-parenting here, we need Entity.isparent()
            object = object.parents[0]
            if isinstance(object, SubScene):
                break
        if object is not self:
            raise ValueError('Given camera is not in the scene itself.')
        # Set and (dis)connect events
#         if self._camera is not None:
#             self._camera.events.update.disconnect(self._camera_update)
        self._camera = cam
#         cam.events.update.connect(self._camera_update)

    def get_cameras(self):
        """ Get a list of all cameras that live in this scene.
        """
        def getcams(val):
            cams = []
            for entity in val:
                if isinstance(entity, Camera):
                    cams.append(entity)
                if isinstance(entity, SubScene):
                    pass  # Do not go into subscenes
                elif isinstance(entity, Entity):  # if, not elif!
                    cams.extend(getcams(entity))
            return cams
        return getcams(self)
<<<<<<< HEAD
    
    @property
    def transform(self):
        return self._transform
    
    @transform.setter
    def transform(self, transform):
        raise RuntimeError('Cannot set transform of SubScene object.')
    
=======

    @property
    def transform(self):
        return self._transform

    @transform.setter
    def transform(self, transform):
        raise RuntimeError('Cannot set transform of SubScene object.')

>>>>>>> 605dc01f
    def _update_transform(self, event):
        # Get three components of the transform
        viewbox = self.viewbox_transform
        projection = self.camera.get_projection(event)
        position = self._get_camera_transform()
        # Combine and set
        self._transform = viewbox * projection * position
<<<<<<< HEAD
    
=======

>>>>>>> 605dc01f
    def _get_camera_transform(self):
        """ Calculate the transform from the camera to the SubScene entity.
        This transform maps from scene coordinates to the local coordinate
        system of the camera.
        """
<<<<<<< HEAD
        return self.entity_transform(self.camera).inverse()
    
    def paint(self, event):
        
=======

        # Get total transform of the camera
        object = self.camera
        camtransform = object.transform

        while True:
            # todo: does it make sense to have a camera in a multi-path?
            object = object.parents[0]
            if object is self:
                break  # Go until we meet ourselves
            if object.transform is not None:
                camtransform = camtransform * object.transform

        # Return inverse
        return camtransform.inverse()

    def draw(self, event):

>>>>>>> 605dc01f
        # todo: update transform only when necessay
        self._update_transform(event)

        # Invoke our drawing system
<<<<<<< HEAD
        self.process_system(event, 'draw') 
    
    def _process_mouse_event(self, event):
        self.process_system(event, 'mouse') 
    
=======
        self.process_system(event, 'draw')

>>>>>>> 605dc01f
    def process_system(self, event, system_name):
        """ Process a system.
        """
        self._systems[system_name].process(event, self)

    def on_mouse_move(self, event):
        if event.press_event is None or event.handled:
            return
        
        # Let camera handle mouse interaction
        self.camera.scene_mouse_event(event)

class ViewBox(Widget):
    """ Provides a rectangular window to which its subscene is rendered
    """

    def __init__(self, *args, **kwds):
        Widget.__init__(self, *args, **kwds)

        # Background color of this viewbox. Used in glClear()
        self._bgcolor = (0.0, 0.0, 0.0, 1.0)

        # Init preferred method to provided a pixel grid
        self._preferred_clip_method = 'none'

        # Each viewbox has a scene widget, which has a transform that
        # represents the transformation imposed by camera.
        self._scene = SubScene()
        self._scene.parent = self
<<<<<<< HEAD
        
=======

>>>>>>> 605dc01f
    @property
    def bgcolor(self):
        """ The background color of the scene. within the viewbox.
        """
        return self._bgcolor
<<<<<<< HEAD
    
=======

>>>>>>> 605dc01f
    @bgcolor.setter
    def bgcolor(self, value):
        # Check / convert
        value = [float(v) for v in value]
        if len(value) < 3:
            raise ValueError('bgcolor must be 3 or 4 floats.')
        elif len(value) == 3:
            value.append(1.0)
        elif len(value) == 4:
            pass
        else:
            raise ValueError('bgcolor must be 3 or 4 floats.')
        # Set
        self._bgcolor = tuple(value)

    @property
    def scene(self):
        """ The root entity of the subscene of this viewbox. This entity
        takes care of the transformation imposed by the camera of the
        viewbox.
        """
        return self._scene
<<<<<<< HEAD
    
=======

>>>>>>> 605dc01f
    @property
    def camera(self):
        """ The camera associated with this viewbox. Can be None if there
        are no cameras in the scene.
        """
        return self.scene.camera

    @camera.setter
    def camera(self, cam):
        """ Get/set the camera of the scene. Equivalent to scene.camera.
        """
        raise RuntimeError('ViewBox does no longer have a camera. '
                           'Use viewbox.scene instead')
<<<<<<< HEAD
    
    def add(self, entity):
        """ Add an Entity to the scene for this ViewBox. 
        
        This is a convenience method equivalent to 
        `entity.add_parent(viewbox.scene)`
        """
        entity.add_parent(self.scene)
=======

    def on_mouse_move(self, event):
        if event.handled:
            return

        # TODO: original event dispatcher should pick Entities under cursor
        # so we won't need this check.
        if (event.press_event is None or
                not self.rect.contains(*event.press_event.pos[:2])):
            return

        self.camera.view_mouse_event(event)
>>>>>>> 605dc01f

    @property
    def preferred_clip_method(self):
        """ The preferred way to clip the boundaries of the viewbox.

        There are three possible ways that the viewbox can perform
        clipping:

        * 'none' - do not perform clipping. The default for now.
        * 'fragment' - clipping in the fragment shader TODO
        * 'viewport' - use glViewPort to provide a clipped sub-grid
          onto the parent pixel grid, if possible.
        * 'fbo' - use an FBO to draw the subscene to a texture, and
          then render the texture in the parent scene.

        Restrictions and considerations
        -------------------------------

        The 'viewport' method requires that the transformation (from
        the pixel grid to this viewbox) is translate+scale only. If
        this is not the case, the method falls back to the default.

        The 'fbo' method is convenient when the result of the viewbox
        should be reused. Otherwise the overhead can be significant and
        the image can get slightly blurry if the transformations do
        not match.

        It is possible to have a graph with multiple stacked viewboxes
        which each use different methods (subject to the above
        restrictions).

        """
        return self._preferred_clip_method

    @preferred_clip_method.setter
    def preferred_clip_method(self, value):
        valid_methods = ('none', 'fragment', 'viewport', 'fbo')
        if value not in valid_methods:
            t = 'preferred_clip_method should be in %s' % str(valid_methods)
            raise ValueError((t + ', not %r') % value)
        self._preferred_clip_method = value

    def draw(self, event):
        """ Draw the viewbox.

        This does not really draw *this* object, but prepare for drawing
        our the subscene. In particular, here we calculate the transform
        needed to project the subscene in our viewbox rectangle. Also
        we handle setting a viewport if requested.
        """

        # todo: we could consider including some padding
        # so that we have room *inside* the viewbox to draw ticks and stuff

        # --  Calculate viewbox transformation

        # Get the sign of the camera transform of the parent scene. We
        # cannot look at full_transform, since the ViewBox may just be
        # really upside down (intended). The camera transform defines
        # the direction of the dimensions of the coordinate frame.
        # todo: get this sign information in a more effective manner
        # than we can probably also get rid of storing viewbox on event!
        parent_viewbox = event.viewbox
        if parent_viewbox:
            s = parent_viewbox.camera.get_projection(event) * STTransform()
            signx = 1 if s.scale[0] > 0 else -1
            signy = 1 if s.scale[1] > 0 else -1
        else:
            signx, signy = 1, 1

        # Determine transformation to make NDC coords (-1..1) map to
        # the viewbox region. The translation is equivalent to doing a
        # (1, 1) shift *after* the scale.
        size = self.size
        trans = STTransform()
        trans.scale = signx * size[0] / 2, signy * size[1] / 2
        trans.translate = size[0] / 2, size[1] / 2

        # Set this transform at the scene
        self.scene.viewbox_transform = trans

        # -- Calculate resolution

        # Get current transform and calculate the 'scale' of the viewbox
        transform = event.full_transform
        p0, p1 = transform.map((0, 0)), transform.map(size)
        sx, sy = p1[0] - p0[0], p1[1] - p0[1]

        # From the viewbox scale, we can calculate the resolution. Note that
        # the viewbox scale (sx, sy) applies to the root.
        # todo: we should probably take rotation into account here ...
        canvas_res = event.canvas.size  # root resolution
        w = abs(sx * canvas_res[0] * 0.5)
        h = abs(sy * canvas_res[1] * 0.5)

        # Set resolution (note that resolution can be non-integer)
        self._resolution = w, h
        #print(getattr(self, '_name', ''), w, h)

        # -- Get user clipping preference

        prefer = self.preferred_clip_method
        assert prefer in ('none', 'fragment', 'viewport', 'fbo')
        viewport, fbo = None, None

        if prefer == 'none':
            pass
        elif prefer == 'fragment':
            raise NotImplementedError('No fragment shader clipping yet.')
        elif prefer == 'viewport':
            viewport = self._prepare_viewport(event, w, h, signx, signy)
        elif prefer == 'fbo':
            fbo = self._prepare_fbo(event)

        # -- Draw

        event.push_viewbox(self)

        if fbo:
            # Push FBO
            shape = fbo.color_buffer.shape
            rect = 0, 0, shape[1], shape[0]
            transform = event.full_transform * self.scene.viewbox_transform
            event.push_fbo(rect, fbo, transform.inverse())
            #print(self._name, (event.render_transform #
            #                   self.scene.viewbox_transform).simplify())
            # Clear bg color (handy for dev)
            from vispy.gloo import gl
            clrs = {'': (0.1, 0.1, 0.1),
                    'vb1': (0.2, 0, 0),
                    'vb11': (0.2, 0, 0.1), 'vb12': (0.2, 0, 0.2),
                    'vb2': (0, 0.2, 0),
                    'vb21': (0, 0.2, 0.1), 'vb22': (0, 0.2, 0.2)}
            clr = clrs[getattr(self, '_name', '')]
            # clrs[''] or clrs[getattr(self,'_name', '')]
            gl.glClearColor(clr[0], clr[1], clr[2], 1.0)
            gl.glClear(gl.GL_COLOR_BUFFER_BIT | gl.GL_DEPTH_BUFFER_BIT)
            # Process childen
            self.scene.draw(event)
            # Pop FBO and now draw the result
            event.pop_fbo()
            self._myprogram.draw(gl.GL_TRIANGLE_STRIP)

        elif viewport:
            # Push viewport, draw, pop it
            event.push_viewport(viewport)
            self.scene.draw(event)
            event.pop_viewport()

        else:
            # Just draw
            # todo: invoke fragment shader clipping
            self.scene.draw(event)

        event.pop_viewbox()

    def _prepare_viewport(self, event, w, h, signx, signy):
        # Get whether the transform to here is translate-scale only
        rtransform = event.render_transform
        p0 = rtransform.map((0, 0))
        px, py = rtransform.map((1, 0)), rtransform.map((0, 1))
        dx, dy = py[0] - p0[0], px[1] - p0[1]

        # Does the transform look scale-trans only?
        if not (dx == 0 and dy == 0):
            return None

        # Transform from NDC to viewport coordinates
        canvas_res = event.canvas.size
        tx, ty = py[0], px[1]  # Translation of unit vector
        x = (signx*0.5 + 0.5 + tx) * canvas_res[0] * 0.5
        y = (signy*0.5 + 0.5 + ty) * canvas_res[1] * 0.5

        # Round
        return int(x+0.5), int(y+0.5), int(w+0.5), int(h+0.5)

    def _prepare_fbo(self, event):
        """ Draw the viewbox via an FBO. This method can be applied
        in any situation, regardless of the transformations to this
        viewbox.

        TODO:
        Right now, this implementation create a program, texture and FBO
        on *each* draw, because it does not work otherwise. This is probably
        a bug in gloo that prevents using two FBO's / programs at the same
        time.

        Also, we use plain gloo and calculate the transformation
        ourselves, assuming 2D only. Eventually we should just use the
        transform of self. I could not get that to work, probably
        because I do not understand the component system yet.
        """

        from vispy.gloo import gl
        from vispy import gloo

        render_vertex = """
            attribute vec3 a_position;
            attribute vec2 a_texcoord;
            varying vec2 v_texcoord;
            void main()
            {
                gl_Position = vec4(a_position, 1.0);
                v_texcoord = a_texcoord;
            }
        """

        render_fragment = """
            uniform sampler2D u_texture;
            varying vec2 v_texcoord;
            void main()
            {
                vec4 v = texture2D(u_texture, v_texcoord);
                gl_FragColor = vec4(v.rgb, 1.0);
            }
        """

        # todo: don't do this on every draw
        if True:
            # Create program
            self._myprogram = gloo.Program(render_vertex, render_fragment)
            # Create texture
            self._tex = gloo.Texture2D(shape=(10, 10, 4), dtype=np.uint8)
            self._tex.interpolation = gl.GL_LINEAR
            self._myprogram['u_texture'] = self._tex
            # Create texcoords and vertices
            texcoord = np.array([[0, 0], [1, 0], [0, 1], [1, 1]],
                                dtype=np.float32)
            position = np.zeros((4, 3), np.float32)
            self._myprogram['a_texcoord'] = gloo.VertexBuffer(texcoord)
            self._myprogram['a_position'] = self._vert = \
                gloo.VertexBuffer(position)

        # Get fbo, ensure it exists
        fbo = getattr(self, '_fbo', None)
        if True:  # fbo is None:
            self._fbo = 4
            self._fbo = fbo = gloo.FrameBuffer(self._tex,
                                               depth=gloo.DepthBuffer((10,
                                                                       10)))

        # Set texture coords to make the texture be drawn in the right place
        # Note that we would just use -1..1 if we would use a Visual.
        # Note that we need the viewbox transform here!
        coords = (-1, -1, 0), (1, 1, 0)
        transform = event.render_transform * self.scene.viewbox_transform
        coords = [transform.map(c) for c in coords]
        x1, y1, z = coords[0][:3]
        x2, y2, z = coords[1][:3]
        vertices = np.array([[x1, y1, z], [x2, y1, z],
                             [x1, y2, z], [x2, y2, z]],
                            np.float32)
        self._vert.set_data(vertices)

        # Set fbo size (mind that this is set using shape!)
        # +1 to create delibirate smoothing
        resolution = [int(i+0.5+1) for i in self._resolution]  # set in draw()
        shape = resolution[1], resolution[0]
        fbo.color_buffer.resize(shape+(4,))
        fbo.depth_buffer.resize(shape)

        return fbo


# todo: What to do with Document. Make dpi property of the SubScene or ViewBox?
class Document(Entity):
    """
    Box that represents the area of a rectangular document with
    physical dimensions.
    """
    def __init__(self, *args, **kwds):
        self._dpi = 100  # will be used to relate other units to pixels
        super(Document, self).__init__(*args, **kwds)

    @property
    def dpi(self):
        return self._dpi

    @dpi.setter
    def dpi(self, d):
        self._dpi = d
        # TODO: inform tree that resolution has changed..


class DrawingSystem(object):
    """ Simple implementation of a drawing engine. There is one system
    per viewbox.

    """
<<<<<<< HEAD
    def process(self, event, subscene):
        # Iterate over entities
        #assert isinstance(subscene, SubScene)  # LC: allow any part of the 
                                                #     scene to be drawn 
        self._process_entity(event, subscene, force_recurse=True)
    
    def _process_entity(self, event, entity, force_recurse=False):
        #from .visuals import Visual  # todo: import crap
        
=======

    def process(self, event, subscene):
        # Iterate over entities
        assert isinstance(subscene, SubScene)
        event.push_entity(subscene)
        for entity in subscene:
            self._process_entity(event, entity)
        event.pop_entity()

    def _process_entity(self, event, entity):
        from .visuals import Visual  # todo: import crap

>>>>>>> 605dc01f
        event.canvas._process_entity_count += 1

        # Push entity and set its total transform
        event.push_entity(entity)
<<<<<<< HEAD
        
        if isinstance(entity, Visual):
            try:
                entity.paint(event)
            except:
                sys.excepthook(*sys.exc_info())
                logger.warning("Error drawing entity %s" % entity)
        
        # Processs children; recurse. 
        # Do not go into subscenes (ViewBox.paint processes the subscene)
        if force_recurse or not isinstance(entity, SubScene):
            for sub_entity in entity:
                self._process_entity(event, sub_entity)
        
        event.pop_entity()


class MouseInputSystem(object):
    def process(self, event, subscene):
        # For simplicity, this system delivers the event to each entity
        # in the scenegraph, except for widgets that are not under the 
        # press_event. 
        # TODO: 
        #  1. This eventually should be replaced with a picking system.
        #  2. We also need to ensure that if one entity accepts a press 
        #     event, it will also receive all subsequent mouse events
        #     until the button is released.
        
        self._process_entity(event, subscene)
    
    def _process_entity(self, event, entity):
        # Push entity and set its total transform
        event.push_entity(entity)

        if isinstance(entity, Widget):
            # widgets are rectangular; easy to do mouse collision 
            # testing
            if event.press_event is None:
                deliver = entity.rect.contains(*event.pos[:2])
            else:
                deliver = entity.rect.contains(*event.press_event.pos[:2])
        else:
            deliver = True
                
        if deliver:
            for sub_entity in entity:
                self._process_entity(event, sub_entity)
                if event.handled:
                    break
            if not event.handled:
                getattr(entity.events, event.type)(event)
        
=======

        # If a viewbox, let it render its own subscene
        if isinstance(entity, ViewBox):
            entity.draw(event)
        # Draw if it is a visual (also if a viewbox)
        elif isinstance(entity, Visual):
            #print(entity, 'in', getattr(event.viewbox, '_name',
            #                            repr(event.viewbox)))
            #print('  ', event.render_transform.simplify())
            #print('  ', event.path)
            entity.draw(event)

        # Processs children; recurse.
        # Do not go into subscenes (ViewBox.draw processes the subscene)
        if not isinstance(entity, SubScene):
            for sub_entity in entity:
                self._process_entity(event, sub_entity)

>>>>>>> 605dc01f
        event.pop_entity()


from . import transforms  # Needed by cameras


class Camera(Entity):
    """ The Camera class defines the viewpoint from which a scene is
    visualized. It is itself an Entity (with transformations) but by
    default does not draw anything.

    Next to the normal transformation, a camera also defines a
    projection transformation that defines the camera view. This can for
    instance be orthographic, perspective, log, polar, etc.
    
    Cameras are also responsible for handling any user input that
    should affect the viewpoint of projection of the camera.
    """

    def __init__(self, parent=None):
        Entity.__init__(self, parent)

        # Can be orthograpic, perspective, log, polar, map, etc.
        # Default unit
        self._projection = transforms.NullTransform()

    def get_projection(self, event):
        """ Get the projection matrix. Should be overloaded by camera
        classes to define the projection of view.
        """
        return self._projection

    def scene_mouse_event(self, event):
        """
        This camera's SubScene received a mouse event; update transform 
        accordingly.
        """
        pass

class NDCCamera(Camera):
    """ Camera that presents a view on the world in normalized device
    coordinates (-1..1).
    """
    pass


class PixelCamera(Camera):
    """ Camera that presents a view on the world in pixel coordinates.
    The coordinates map directly to the viewbox coordinates. The origin
    is in the upper left.
    """
    def get_projection(self, event):
        w, h = event.resolution
        trans = transforms.STTransform()
        if True:
            # Origin in top left (flipped y-axis)
            trans.scale = 2.0/w, -2.0/h
            trans.translate = -1, 1
        else:
            # Origin in bottom left
            trans.scale = 2.0/w, 2.0/h
            trans.translate = -1, -1
        return trans


class TwoDCamera(Camera):

    def __init__(self, parent=None):
        super(TwoDCamera, self).__init__(parent)
        self.transform = STTransform()

    ## xlim and ylim are convenience methods to set the view using limits
    #@property
    #def xlim(self):
        #x = self.transform[-1, 0]
        #dx = self.fov[0] / 2.0
        #return x - dx, x + dx

    #@property
    #def ylim(self):
        #y = self.transform[-1, 1]
        #dy = self.fov[1] / 2.0
        #return y - dy, y + dy

    #@xlim.setter
    #def xlim(self, value):
        #x = 0.5 * (value[0] + value[1])
        #rx = max(value) - min(value)
        #self.fov = rx, self.fov[1]
        #self.transform[-1, 0] = x

    #@ylim.setter
    #def ylim(self, value):
        #y = 0.5 * (value[0] + value[1])
        #ry = max(value) - min(value)
        #self.fov = self.fov[0], ry
        #self.transform[-1, 1] = y

    def scene_mouse_event(self, event):
        """
<<<<<<< HEAD
        This camera's SubScene received a mouse event; update transform 
        accordingly.
=======
        An attached ViewBox received a mouse event;

>>>>>>> 605dc01f
        """
        
        if 1 in event.buttons:
            p1 = np.array(event.last_event.pos)[:2]
            p2 = np.array(event.pos)[:2]
            print event.mouse_event.pos, event.mouse_event.last_event.pos, event.last_event.mouse_event.pos
            print p1, p2, p1-p2
            #p1 = event.map_to_canvas(p1)
            #p2 = event.map_to_canvas(p2)
            self.transform = STTransform(translate=p1-p2) * self.transform
            self.update()
            event.handled = True
        elif 2 in event.buttons:
            p1 = np.array(event.last_event.pos)[:2]
            p2 = np.array(event.pos)[:2]
<<<<<<< HEAD
            p1c = event.map_to_canvas(p1)[:2]
            p2c = event.map_to_canvas(p2)[:2]
            s = 0.97 ** ((p2c-p1c) * np.array([1, -1]))
            center = event.press_event.pos[:2]
            #center[0] -= 1
            #center[1] = (center[1] * 2) - 1
            # TODO: would be nice if STTransform had a nice scale(s, center) 
            # method like AffineTransform.
            self.transform = (STTransform(translate=center) * 
                              STTransform(scale=s) * 
                              STTransform(translate=-center) *
                              self.transform)
            self.update()        
=======
            s = 0.97 ** ((p2-p1) * np.array([1, 1]))
            center = event.press_event.pos
            # TODO: would be nice if STTransform had a nice scale(s, center)
            # method like AffineTransform.
            self.transform = (self.transform *
                              STTransform(translate=center) *
                              STTransform(scale=s) *
                              STTransform(translate=-center))
            self.update()
>>>>>>> 605dc01f
            event.handled = True


class PerspectiveCamera(Camera):
    """
    In progress.

    """
    def __init__(self, parent=None):
        super(PerspectiveCamera, self).__init__(parent)
        self.transform = PerspectiveTransform()
        # TODO: allow self.look to be derived from an Anchor
        self._perspective = {
            'look': np.array([0., 0., 0., 1.]),
            'near': 1e-6,
            'far': 1e6,
            'fov': 60,
            'top': np.array([0., 0., 1., 1.])}

    def _update_transform(self):
        # create transform based on look, near, far, fov, and top.
        self.transform.set_perspective(origin=(0, 0, 0), **self.perspective)

    def view_mouse_event(self, event):
        """
        An attached ViewBox received a mouse event;

        """
        if 1 in event.buttons:
            p1 = np.array(event.last_event.pos)
            p2 = np.array(event.pos)
            self.transform = self.transform * STTransform(translate=p1-p2)
            self.update()
            event.handled = True
        elif 2 in event.buttons:
            p1 = np.array(event.last_event.pos)[:2]
            p2 = np.array(event.pos)[:2]
            s = 0.97 ** ((p2-p1) * np.array([1, -1]))
            center = event.press_event.pos
            # TODO: would be nice if STTransform had a nice scale(s, center)
            # method like AffineTransform.
            self.transform = (self.transform *
                              STTransform(translate=center) *
                              STTransform(scale=s) *
                              STTransform(translate=-center))
            self.update()
            event.handled = True<|MERGE_RESOLUTION|>--- conflicted
+++ resolved
@@ -95,12 +95,8 @@
         # Initialize systems
         self._systems = {}
         self._systems['draw'] = DrawingSystem()
-<<<<<<< HEAD
         self._systems['mouse'] = MouseInputSystem()
     
-=======
-
->>>>>>> 605dc01f
     @property
     def camera(self):
         """ The camera associated with this viewbox. Can be None if there
@@ -142,7 +138,6 @@
                     cams.extend(getcams(entity))
             return cams
         return getcams(self)
-<<<<<<< HEAD
     
     @property
     def transform(self):
@@ -152,17 +147,6 @@
     def transform(self, transform):
         raise RuntimeError('Cannot set transform of SubScene object.')
     
-=======
-
-    @property
-    def transform(self):
-        return self._transform
-
-    @transform.setter
-    def transform(self, transform):
-        raise RuntimeError('Cannot set transform of SubScene object.')
-
->>>>>>> 605dc01f
     def _update_transform(self, event):
         # Get three components of the transform
         viewbox = self.viewbox_transform
@@ -170,55 +154,24 @@
         position = self._get_camera_transform()
         # Combine and set
         self._transform = viewbox * projection * position
-<<<<<<< HEAD
-    
-=======
-
->>>>>>> 605dc01f
+
     def _get_camera_transform(self):
         """ Calculate the transform from the camera to the SubScene entity.
         This transform maps from scene coordinates to the local coordinate
         system of the camera.
         """
-<<<<<<< HEAD
         return self.entity_transform(self.camera).inverse()
     
-    def paint(self, event):
-        
-=======
-
-        # Get total transform of the camera
-        object = self.camera
-        camtransform = object.transform
-
-        while True:
-            # todo: does it make sense to have a camera in a multi-path?
-            object = object.parents[0]
-            if object is self:
-                break  # Go until we meet ourselves
-            if object.transform is not None:
-                camtransform = camtransform * object.transform
-
-        # Return inverse
-        return camtransform.inverse()
-
     def draw(self, event):
-
->>>>>>> 605dc01f
         # todo: update transform only when necessay
         self._update_transform(event)
 
         # Invoke our drawing system
-<<<<<<< HEAD
         self.process_system(event, 'draw') 
     
     def _process_mouse_event(self, event):
         self.process_system(event, 'mouse') 
-    
-=======
-        self.process_system(event, 'draw')
-
->>>>>>> 605dc01f
+
     def process_system(self, event, system_name):
         """ Process a system.
         """
@@ -231,6 +184,7 @@
         # Let camera handle mouse interaction
         self.camera.scene_mouse_event(event)
 
+
 class ViewBox(Widget):
     """ Provides a rectangular window to which its subscene is rendered
     """
@@ -248,21 +202,13 @@
         # represents the transformation imposed by camera.
         self._scene = SubScene()
         self._scene.parent = self
-<<<<<<< HEAD
-        
-=======
-
->>>>>>> 605dc01f
+
     @property
     def bgcolor(self):
         """ The background color of the scene. within the viewbox.
         """
         return self._bgcolor
-<<<<<<< HEAD
-    
-=======
-
->>>>>>> 605dc01f
+
     @bgcolor.setter
     def bgcolor(self, value):
         # Check / convert
@@ -285,11 +231,7 @@
         viewbox.
         """
         return self._scene
-<<<<<<< HEAD
-    
-=======
-
->>>>>>> 605dc01f
+
     @property
     def camera(self):
         """ The camera associated with this viewbox. Can be None if there
@@ -303,7 +245,6 @@
         """
         raise RuntimeError('ViewBox does no longer have a camera. '
                            'Use viewbox.scene instead')
-<<<<<<< HEAD
     
     def add(self, entity):
         """ Add an Entity to the scene for this ViewBox. 
@@ -312,20 +253,6 @@
         `entity.add_parent(viewbox.scene)`
         """
         entity.add_parent(self.scene)
-=======
-
-    def on_mouse_move(self, event):
-        if event.handled:
-            return
-
-        # TODO: original event dispatcher should pick Entities under cursor
-        # so we won't need this check.
-        if (event.press_event is None or
-                not self.rect.contains(*event.press_event.pos[:2])):
-            return
-
-        self.camera.view_mouse_event(event)
->>>>>>> 605dc01f
 
     @property
     def preferred_clip_method(self):
@@ -615,7 +542,6 @@
     per viewbox.
 
     """
-<<<<<<< HEAD
     def process(self, event, subscene):
         # Iterate over entities
         #assert isinstance(subscene, SubScene)  # LC: allow any part of the 
@@ -623,27 +549,10 @@
         self._process_entity(event, subscene, force_recurse=True)
     
     def _process_entity(self, event, entity, force_recurse=False):
-        #from .visuals import Visual  # todo: import crap
-        
-=======
-
-    def process(self, event, subscene):
-        # Iterate over entities
-        assert isinstance(subscene, SubScene)
-        event.push_entity(subscene)
-        for entity in subscene:
-            self._process_entity(event, entity)
-        event.pop_entity()
-
-    def _process_entity(self, event, entity):
-        from .visuals import Visual  # todo: import crap
-
->>>>>>> 605dc01f
         event.canvas._process_entity_count += 1
 
         # Push entity and set its total transform
         event.push_entity(entity)
-<<<<<<< HEAD
         
         if isinstance(entity, Visual):
             try:
@@ -696,26 +605,6 @@
             if not event.handled:
                 getattr(entity.events, event.type)(event)
         
-=======
-
-        # If a viewbox, let it render its own subscene
-        if isinstance(entity, ViewBox):
-            entity.draw(event)
-        # Draw if it is a visual (also if a viewbox)
-        elif isinstance(entity, Visual):
-            #print(entity, 'in', getattr(event.viewbox, '_name',
-            #                            repr(event.viewbox)))
-            #print('  ', event.render_transform.simplify())
-            #print('  ', event.path)
-            entity.draw(event)
-
-        # Processs children; recurse.
-        # Do not go into subscenes (ViewBox.draw processes the subscene)
-        if not isinstance(entity, SubScene):
-            for sub_entity in entity:
-                self._process_entity(event, sub_entity)
-
->>>>>>> 605dc01f
         event.pop_entity()
 
 
@@ -816,13 +705,8 @@
 
     def scene_mouse_event(self, event):
         """
-<<<<<<< HEAD
         This camera's SubScene received a mouse event; update transform 
         accordingly.
-=======
-        An attached ViewBox received a mouse event;
-
->>>>>>> 605dc01f
         """
         
         if 1 in event.buttons:
@@ -838,7 +722,6 @@
         elif 2 in event.buttons:
             p1 = np.array(event.last_event.pos)[:2]
             p2 = np.array(event.pos)[:2]
-<<<<<<< HEAD
             p1c = event.map_to_canvas(p1)[:2]
             p2c = event.map_to_canvas(p2)[:2]
             s = 0.97 ** ((p2c-p1c) * np.array([1, -1]))
@@ -852,17 +735,6 @@
                               STTransform(translate=-center) *
                               self.transform)
             self.update()        
-=======
-            s = 0.97 ** ((p2-p1) * np.array([1, 1]))
-            center = event.press_event.pos
-            # TODO: would be nice if STTransform had a nice scale(s, center)
-            # method like AffineTransform.
-            self.transform = (self.transform *
-                              STTransform(translate=center) *
-                              STTransform(scale=s) *
-                              STTransform(translate=-center))
-            self.update()
->>>>>>> 605dc01f
             event.handled = True
 
 
