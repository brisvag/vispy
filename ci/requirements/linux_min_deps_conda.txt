coveralls
cython
meshio
numpy
numpydoc
pillow
pytest
pytest-cov
pytest-sugar
scipy
networkx
<<<<<<< HEAD
kiwisolver
=======
hsluv
>>>>>>> c7f72cb8
<|MERGE_RESOLUTION|>--- conflicted
+++ resolved
@@ -9,8 +9,5 @@
 pytest-sugar
 scipy
 networkx
-<<<<<<< HEAD
-kiwisolver
-=======
 hsluv
->>>>>>> c7f72cb8
+kiwisolver